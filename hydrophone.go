package main

import (
	"context"
	"crypto/tls"
<<<<<<< HEAD
	clinicsClient "github.com/tidepool-org/clinic/client"
	ev "github.com/tidepool-org/go-common/events"
	"github.com/tidepool-org/hydrophone/events"
	"go.uber.org/zap"
=======
>>>>>>> ab604bec
	"log"
	"net/http"
	"time"

	ev "github.com/tidepool-org/go-common/events"
	"github.com/tidepool-org/hydrophone/events"

	"github.com/gorilla/mux"
	"go.uber.org/fx"

	"github.com/kelseyhightower/envconfig"
	"github.com/tidepool-org/go-common/clients"
	"github.com/tidepool-org/go-common/clients/disc"
	"github.com/tidepool-org/go-common/clients/highwater"
	"github.com/tidepool-org/go-common/clients/shoreline"
	"github.com/tidepool-org/hydrophone/api"
	sc "github.com/tidepool-org/hydrophone/clients"
	"github.com/tidepool-org/hydrophone/models"
	"github.com/tidepool-org/hydrophone/templates"
)

var defaultStopTimeout = 60 * time.Second

type (
	// OutboundConfig contains how to communicate with the dependent services
	OutboundConfig struct {
		Protocol                string `default:"https"`
		ServerSecret            string `split_words:"true" required:"true"`
		AuthClientAddress       string `split_words:"true" required:"true"`
		PermissionClientAddress string `split_words:"true" required:"true"`
		MetricsClientAddress    string `split_words:"true" required:"true"`
		SeagullClientAddress    string `split_words:"true" required:"true"`
		ClinicClientAddress     string `split_words:"true" required:"true"`
	}

	//InboundConfig describes how to receive inbound communication
	InboundConfig struct {
		Protocol      string `default:"http"`
		SslKeyFile    string `split_words:"true" default:""`
		SslCertFile   string `split_words:"true" default:""`
		ListenAddress string `split_words:"true" required:"true"`
	}
)

func shorelineProvider(config OutboundConfig, httpClient *http.Client) shoreline.Client {
	return shoreline.NewShorelineClientBuilder().
		WithHostGetter(disc.NewStaticHostGetterFromString(config.AuthClientAddress)).
		WithHttpClient(httpClient).
		WithName("hydrophone").
		WithSecret(config.ServerSecret).
		WithTokenRefreshInterval(time.Hour).
		Build()
}

func gatekeeperProvider(config OutboundConfig, shoreline shoreline.Client, httpClient *http.Client) clients.Gatekeeper {
	return clients.NewGatekeeperClientBuilder().
		WithHostGetter(disc.NewStaticHostGetterFromString(config.PermissionClientAddress)).
		WithHttpClient(httpClient).
		WithTokenProvider(shoreline).
		Build()
}

func highwaterProvider(config OutboundConfig, httpClient *http.Client) highwater.Client {
	return highwater.NewHighwaterClientBuilder().
		WithHostGetter(disc.NewStaticHostGetterFromString(config.MetricsClientAddress)).
		WithHttpClient(httpClient).
		WithName("highwater").
		WithSource("hydrophone").
		WithVersion("v0.0.1").
		Build()
}

func seagullProvider(config OutboundConfig, httpClient *http.Client) clients.Seagull {
	return clients.NewSeagullClientBuilder().
		WithHostGetter(disc.NewStaticHostGetterFromString(config.SeagullClientAddress)).
		WithHttpClient(httpClient).
		Build()
}

func clinicProvider(config OutboundConfig, shoreline shoreline.Client) (clinicsClient.ClientWithResponsesInterface, error) {
	opts := clinicsClient.WithRequestEditorFn(func(ctx context.Context, req *http.Request) error {
		req.Header.Add(api.TP_SESSION_TOKEN, shoreline.TokenProvide())
		return nil
	})
	return clinicsClient.NewClientWithResponses(config.ClinicClientAddress, opts)
}

func configProvider() (OutboundConfig, error) {
	var config OutboundConfig
	err := envconfig.Process("tidepool", &config)
	if err != nil {
		return OutboundConfig{}, err
	}
	return config, nil
}

func serviceConfigProvider() (InboundConfig, error) {
	var config InboundConfig
	err := envconfig.Process("service", &config)
	if err != nil {
		return InboundConfig{}, err
	}
	return config, nil
}

func httpClientProvider() *http.Client {
	tr := &http.Transport{
		TLSClientConfig: &tls.Config{InsecureSkipVerify: true},
	}

	return &http.Client{Transport: tr}
}

func emailTemplateProvider() (models.Templates, error) {
	emailTemplates, err := templates.New()
	return emailTemplates, err
}

func serverProvider(config InboundConfig, rtr *mux.Router) *http.Server {
	return &http.Server{
		Addr:    config.ListenAddress,
		Handler: rtr,
	}
}

func cloudEventsConfigProvider() (*ev.CloudEventsConfig, error) {
	cfg := ev.NewConfig()
	if err := cfg.LoadFromEnv(); err != nil {
		return nil, err
	}
	return cfg, nil
}

func faultTolerantConsumerProvider(config *ev.CloudEventsConfig, handler ev.EventHandler) (ev.EventConsumer, error) {
	consumer, err := ev.NewFaultTolerantCloudEventsConsumer(config)
	if err != nil {
		return nil, err
	}
	consumer.RegisterHandler(handler)
	return consumer, nil
}

func loggerProvider() (*zap.SugaredLogger, error) {
	config := zap.NewProductionConfig()
	config.Level = zap.NewAtomicLevelAt(zap.DebugLevel)
	config.EncoderConfig.FunctionKey = "function"
	logger, err := config.Build()
	if err != nil {
		return nil, err
	}
	return logger.Sugar(), nil
}

//InvocationParams are the parameters need to kick off a service
type InvocationParams struct {
	fx.In
	Lifecycle  fx.Lifecycle
	Shutdowner fx.Shutdowner
	Shoreline  shoreline.Client
	Config     InboundConfig
	Server     *http.Server
	Consumer   ev.EventConsumer
}

func startEventConsumer(p InvocationParams) {
	p.Lifecycle.Append(fx.Hook{
		OnStart: func(ctx context.Context) error {
			go func() {
<<<<<<< HEAD
				// blocks until context is terminated
				err := consumer.Start(consumerCtx)
				if err != nil {
=======
				if err := p.Consumer.Start(); err != nil {
>>>>>>> ab604bec
					log.Printf("Unable to start cloud events consumer: %v", err)
					log.Printf("Shutting down the service")
					if shutdownErr := p.Shutdowner.Shutdown(); shutdownErr != nil {
						log.Printf("Failed to shutdown: %v", shutdownErr)
					}
				}
			}()
			return nil
		},
		OnStop: func(ctx context.Context) error {
<<<<<<< HEAD
			cancel()
			<-done
			return nil
=======
			return p.Consumer.Stop()
>>>>>>> ab604bec
		},
	})
}

func startShoreline(p InvocationParams) {
	p.Lifecycle.Append(
		fx.Hook{
			OnStart: func(ctx context.Context) error {
				if err := p.Shoreline.Start(); err != nil {
					log.Printf("Unable to start Shoreline: %v", err)
					return err
				}
				return nil
			},
			OnStop: func(ctx context.Context) error {
				p.Shoreline.Close()
				return nil
			},
		},
	)
}

func startServer(p InvocationParams) {
	p.Lifecycle.Append(
		fx.Hook{
			OnStart: func(ctx context.Context) error {
				go func() {
					if err := p.Server.ListenAndServe(); err != nil {
						log.Printf("Server error: %v", err)
						log.Printf("Shutting down the service")
						if shutdownErr := p.Shutdowner.Shutdown(); shutdownErr != nil {
							log.Printf("Failed to shutdown: %v", shutdownErr)
						}
					}
				}()
				return nil
			},
			OnStop: func(ctx context.Context) error {
				return p.Server.Shutdown(ctx)
			},
		},
	)
}

func main() {
	fx.New(
		sc.SesModule,
		sc.MongoModule,
		api.RouterModule,
		fx.Provide(
			cloudEventsConfigProvider,
			faultTolerantConsumerProvider,
			events.NewHandler,
		),
		fx.Provide(
			seagullProvider,
			highwaterProvider,
			gatekeeperProvider,
			shorelineProvider,
			configProvider,
			serviceConfigProvider,
			httpClientProvider,
			emailTemplateProvider,
			serverProvider,
			clinicProvider,
			loggerProvider,
			api.NewApi,
		),
		fx.Invoke(startShoreline),
		fx.Invoke(startEventConsumer),
		fx.Invoke(startServer),
		fx.StopTimeout(defaultStopTimeout),
	).Run()
}<|MERGE_RESOLUTION|>--- conflicted
+++ resolved
@@ -3,13 +3,8 @@
 import (
 	"context"
 	"crypto/tls"
-<<<<<<< HEAD
 	clinicsClient "github.com/tidepool-org/clinic/client"
-	ev "github.com/tidepool-org/go-common/events"
-	"github.com/tidepool-org/hydrophone/events"
 	"go.uber.org/zap"
-=======
->>>>>>> ab604bec
 	"log"
 	"net/http"
 	"time"
@@ -178,13 +173,7 @@
 	p.Lifecycle.Append(fx.Hook{
 		OnStart: func(ctx context.Context) error {
 			go func() {
-<<<<<<< HEAD
-				// blocks until context is terminated
-				err := consumer.Start(consumerCtx)
-				if err != nil {
-=======
 				if err := p.Consumer.Start(); err != nil {
->>>>>>> ab604bec
 					log.Printf("Unable to start cloud events consumer: %v", err)
 					log.Printf("Shutting down the service")
 					if shutdownErr := p.Shutdowner.Shutdown(); shutdownErr != nil {
@@ -195,13 +184,7 @@
 			return nil
 		},
 		OnStop: func(ctx context.Context) error {
-<<<<<<< HEAD
-			cancel()
-			<-done
-			return nil
-=======
 			return p.Consumer.Stop()
->>>>>>> ab604bec
 		},
 	})
 }
