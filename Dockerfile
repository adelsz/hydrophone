--- conflicted
+++ resolved
@@ -3,25 +3,6 @@
 
 WORKDIR /go/src/github.com/tidepool-org/hydrophone
 
-<<<<<<< HEAD
-COPY . /go/src/github.com/tidepool-org/hydrophone
-
-# Update config to work with Docker hostnames
-RUN apk --no-cache update \
- && apk --no-cache upgrade \
- && sed -i -e 's/mongodb:\/\/localhost\/confirm/mongodb:\/\/mongo\/confirm/g' config/server.json \
- && sed -i -e 's/localhost:8000/hakken:8000/g' \
-           -e 's/localhost:9191/highwater:9191/g' \
-           -e 's/localhost:9123/gatekeeper:9123/g' \
-           -e 's/localhost:9120/seagull:9120/g' \
-           -e 's/localhost:9107/shoreline:9107/g' config/env.json \
-# Build
- && ./build.sh \
-# Remove files no longer needed after the build to reduce fs layer size
- && rm -rf .git .gitignore
-
-CMD ["./dist/hydrophone"]
-=======
 COPY . .
 
 RUN  ./build.sh
@@ -31,9 +12,10 @@
 # Release
 FROM alpine:latest AS release
 
-RUN ["apk", "add", "--no-cache", "ca-certificates"]
-
-RUN ["adduser", "-D", "tidepool"]
+RUN apk --no-cache update && \
+    apk --no-cache upgrade && \
+    apk add --no-cache ca-certificates && \
+    adduser -D tidepool
 
 WORKDIR /home/tidepool
 
@@ -41,5 +23,4 @@
 
 COPY --from=development --chown=tidepool /go/src/github.com/tidepool-org/hydrophone/dist/hydrophone .
 
-CMD ["./hydrophone"]
->>>>>>> 5096dce2
+CMD ["./hydrophone"]